--- conflicted
+++ resolved
@@ -194,21 +194,12 @@
   ...GPT35_MODELS,
 };
 
-<<<<<<< HEAD
 type OpenAIModel = keyof typeof GPT4_MODELS | keyof typeof GPT35_MODELS;
 
 export abstract class OpenAILike implements LLM {
   hasStreaming: boolean = true;
 
   abstract model: string;
-=======
-/**
- * OpenAI LLM implementation
- */
-export class OpenAI extends BaseLLM {
-  // Per completion OpenAI params
-  model: keyof typeof ALL_AVAILABLE_OPENAI_MODELS | string;
->>>>>>> 2001eb7f
   temperature: number;
   topP: number;
   maxTokens?: number;
@@ -229,17 +220,7 @@
 
   callbackManager?: CallbackManager;
 
-<<<<<<< HEAD
   constructor(init?: Partial<OpenAILike>) {
-=======
-  constructor(
-    init?: Partial<OpenAI> & {
-      azure?: AzureOpenAIConfig;
-    },
-  ) {
-    super();
-    this.model = init?.model ?? "gpt-3.5-turbo";
->>>>>>> 2001eb7f
     this.temperature = init?.temperature ?? 0.1;
     this.topP = init?.topP ?? 1;
     this.maxTokens = init?.maxTokens ?? undefined;
