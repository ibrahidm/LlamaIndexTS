--- conflicted
+++ resolved
@@ -7,15 +7,6 @@
     "@anthropic-ai/sdk": "^0.13.0",
     "@aws-crypto/sha256-js": "^5.2.0",
     "@datastax/astra-db-ts": "^0.1.4",
-<<<<<<< HEAD
-    "@llamaindex/cloud": "^0.0.1",
-=======
-    "@types/lodash": "^4.14.202",
-    "@types/node": "^18.19.14",
-    "@types/papaparse": "^5.3.14",
-    "@types/pg": "^8.11.0",
-    "@llamaindex/cloud": "0.0.4",
->>>>>>> d13143e3
     "@llamaindex/env": "workspace:*",
     "@mistralai/mistralai": "^0.0.10",
     "@notionhq/client": "^2.2.14",
